--- conflicted
+++ resolved
@@ -1,18 +1,12 @@
 import os
-<<<<<<< HEAD
 from typing import Dict, Any
-=======
 from datetime import datetime
-
->>>>>>> 5bf4db56
 from dotenv import load_dotenv
 from espn_api.football import League
 from mongo_utils import insert_players
 
 load_dotenv()
 
-
-<<<<<<< HEAD
 def populate_from_espn(league_id: str, year: int = 2024, free_agent_limit: int = 50):
     """Populate MongoDB with players from an ESPN league.
 
@@ -27,10 +21,6 @@
         fetch all available free agents.
     """
 
-=======
-def populate_from_espn(league_id: str, season: int | None = None):
-    season = season or datetime.now().year
->>>>>>> 5bf4db56
     # For private leagues, you may need ESPN cookies
     espn_s2 = os.getenv("ESPN_S2")
     swid = os.getenv("SWID")
@@ -41,7 +31,6 @@
                 league_id=league_id, year=season, espn_s2=espn_s2, swid=swid
             )
         else:
-<<<<<<< HEAD
             league = League(league_id=league_id, year=year)
 
         players: Dict[Any, Dict[str, Any]] = {}
@@ -76,13 +65,6 @@
                 )
             else:
                 players[key] = player_data
-
-=======
-            league = League(league_id=league_id, year=season)
-        
-        players = []
-        
->>>>>>> 5bf4db56
         # Get all teams and their rosters
         for team in league.teams:
             for player in team.roster:
